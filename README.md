--- conflicted
+++ resolved
@@ -3,7 +3,6 @@
 # 🚀 SuperClaude Framework
 
 ### **Transform Claude Code into a Structured Development Platform**
-<<<<<<< HEAD
 
 <p align="center">
   <img src="https://img.shields.io/badge/version-4.0.6-blue?style=for-the-badge" alt="Version">
@@ -100,83 +99,6 @@
 # Option 2: User installation
 pip install --user SuperClaude
 
-=======
-
-<p align="center">
-  <img src="https://img.shields.io/badge/version-4.0.4-blue?style=for-the-badge" alt="Version">
-  <img src="https://img.shields.io/badge/License-MIT-yellow.svg?style=for-the-badge" alt="License">
-  <img src="https://img.shields.io/badge/PRs-welcome-brightgreen.svg?style=for-the-badge" alt="PRs Welcome">
-</p>
-
-<p align="center">
-  <a href="https://superclaude-org.github.io/SuperClaude_Website/">
-    <img src="https://img.shields.io/badge/🌐_Visit_Website-blue?style=for-the-badge" alt="Website">
-  </a>
-  <a href="https://pypi.org/project/SuperClaude/">
-    <img src="https://img.shields.io/pypi/v/SuperClaude.svg?style=for-the-badge&label=PyPI" alt="PyPI">
-  </a>
-  <a href="https://www.npmjs.com/package/@bifrost_inc/superclaude">
-    <img src="https://img.shields.io/npm/v/@bifrost_inc/superclaude.svg?style=for-the-badge&label=npm" alt="npm">
-  </a>
-</p>
-
-<p align="center">
-  <a href="#-quick-installation">Quick Start</a> •
-  <a href="#-support-the-project">Support</a> •
-  <a href="#-whats-new-in-v4">Features</a> •
-  <a href="#-documentation">Docs</a> •
-  <a href="#-contributing">Contributing</a>
-</p>
-
-</div>
-
----
-
-<div align="center">
-
-## 📊 **Framework Statistics**
-
-| **Commands** | **Agents** | **Modes** | **MCP Servers** |
-|:------------:|:----------:|:---------:|:---------------:|
-| **21** | **14** | **5** | **6** |
-| Slash Commands | Specialized AI | Behavioral | Integrations |
-
-</div>
-
----
-
-<div align="center">
-
-## 🎯 **Overview**
-
-SuperClaude is a **meta-programming configuration framework** that transforms Claude Code into a structured development platform through behavioral instruction injection and component orchestration. It provides systematic workflow automation with powerful tools and intelligent agents.
-
-</div>
-<div align="center">
-
-## ⚡ **Quick Installation**
-
-### **Choose Your Installation Method**
-
-| Method | Command | Best For |
-|:------:|---------|----------|
-| **🐍 pipx** | `pipx install SuperClaude && SuperClaude install` | **✅ Recommended** - Linux/macOS |
-| **📦 pip** | `pip install SuperClaude && SuperClaude install` | Traditional Python environments |
-| **🌐 npm** | `npm install -g @bifrost_inc/superclaude && superclaude install` | Cross-platform, Node.js users |
-
-</div>
-
-<details>
-<summary><b>💡 Troubleshooting PEP 668 Errors</b></summary>
-
-```bash
-# Option 1: Use pipx (Recommended)
-pipx install SuperClaude
-
-# Option 2: User installation
-pip install --user SuperClaude
-
->>>>>>> 4d0b7671
 # Option 3: Force installation (use with caution)
 pip install --break-system-packages SuperClaude
 ```
@@ -188,9 +110,6 @@
 
 ## 💖 **Support the Project**
 
-<<<<<<< HEAD
-> *Maintaining SuperClaude takes time and resources. Your support helps keep development active!*
-=======
 > Hey, let's be real - maintaining SuperClaude takes time and resources.
 > 
 > *The Claude Max subscription alone runs $100/month for testing, and that's before counting the hours spent on documentation, bug fixes, and feature development.*
@@ -198,7 +117,6 @@
 > *Even a few dollars helps cover the basics and keeps development active.*
 > 
 > Every contributor matters, whether through code, feedback, or support. Thanks for being part of this community! 🙏
->>>>>>> 4d0b7671
 
 <table>
 <tr>
@@ -240,36 +158,12 @@
 | 🔧 **MCP Integration** | Testing new server connections |
 | 🌐 **Infrastructure** | Hosting & deployment costs |
 
-<<<<<<< HEAD
-> **Note:** The framework stays open source regardless. Contributing code, documentation, or spreading the word helps too! 🙏
-=======
 > **Note:** No pressure though - the framework stays open source regardless. Just knowing people use and appreciate it is motivating. Contributing code, documentation, or spreading the word helps too! 🙏
->>>>>>> 4d0b7671
-
-</div>
-
----
-
-<<<<<<< HEAD
-## 🎉 **What's New in V4**
-
-<div align="center">
-
-> *Version 4 brings significant improvements based on community feedback and real-world usage patterns.*
-
-</div>
-
-<table>
-<tr>
-<td width="50%">
-
-### 🤖 **Smarter Agent System**
-**14 specialized agents** with domain expertise:
-- Security engineer catches real vulnerabilities
-- Frontend architect understands UI patterns
-- Automatic coordination based on context
-- Domain-specific expertise on demand
-=======
+
+</div>
+
+---
+
 <div align="center">
 
 ## 🎉 **What's New in V4**
@@ -310,19 +204,10 @@
 - **Playwright** → Browser testing
 - **Morphllm** → Bulk transformations
 - **Serena** → Session persistence
->>>>>>> 4d0b7671
-
-</td>
-<td width="50%">
-
-<<<<<<< HEAD
-### 📝 **Improved Namespace**
-**`/sc:` prefix** for all commands:
-- No conflicts with custom commands
-- 21 commands covering full lifecycle
-- From brainstorming to deployment
-- Clean, organized command structure
-=======
+
+</td>
+<td width="50%">
+
 ### 🎯 **Behavioral Modes**
 **5 adaptive modes** for different contexts:
 - **Brainstorming** → Asks right questions
@@ -330,54 +215,18 @@
 - **Token-Efficiency** → 30-50% context savings
 - **Task Management** → Systematic organization
 - **Introspection** → Meta-cognitive analysis
->>>>>>> 4d0b7671
-
-</td>
-</tr>
-<tr>
-<td width="50%">
-
-<<<<<<< HEAD
-### 🔧 **MCP Server Integration**
-**6 powerful servers** working together:
-- **Context7** → Up-to-date documentation
-- **Sequential** → Complex analysis
-- **Magic** → UI component generation
-- **Playwright** → Browser testing
-- **Morphllm** → Bulk transformations
-- **Serena** → Session persistence
-=======
+
+</td>
+</tr>
+<tr>
+<td width="50%">
+
 ### ⚡ **Optimized Performance**
 **Smaller framework, bigger projects:**
 - Reduced framework footprint
 - More context for your code
 - Longer conversations possible
 - Complex operations enabled
->>>>>>> 4d0b7671
-
-</td>
-<td width="50%">
-
-<<<<<<< HEAD
-### 🎯 **Behavioral Modes**
-**5 adaptive modes** for different contexts:
-- **Brainstorming** → Asks right questions
-- **Orchestration** → Efficient tool coordination
-- **Token-Efficiency** → 30-50% context savings
-- **Task Management** → Systematic organization
-- **Introspection** → Meta-cognitive analysis
-
-</td>
-</tr>
-<tr>
-<td width="50%">
-
-### ⚡ **Optimized Performance**
-**Smaller framework, bigger projects:**
-- Reduced framework footprint
-- More context for your code
-- Longer conversations possible
-- Complex operations enabled
 
 </td>
 <td width="50%">
@@ -393,11 +242,13 @@
 </tr>
 </table>
 
----
+</div>
+
+---
+
+<div align="center">
 
 ## 📚 **Documentation**
-
-<div align="center">
 
 ### **Complete Guide to SuperClaude**
 
@@ -432,60 +283,6 @@
 - 🚩 [**Flags Guide**](Docs/User-Guide/flags.md)  
   *Control behaviors*
 
-=======
-### 📚 **Documentation Overhaul**
-**Complete rewrite** for developers:
-- Real examples & use cases
-- Common pitfalls documented
-- Practical workflows included
-- Better navigation structure
-
-</td>
-</tr>
-</table>
-
-</div>
-
----
-
-<div align="center">
-
-## 📚 **Documentation**
-
-### **Complete Guide to SuperClaude**
-
-<table>
-<tr>
-<th align="center">🚀 Getting Started</th>
-<th align="center">📖 User Guides</th>
-<th align="center">🛠️ Developer Resources</th>
-<th align="center">📋 Reference</th>
-</tr>
-<tr>
-<td valign="top">
-
-- 📝 [**Quick Start Guide**](Docs/Getting-Started/quick-start.md)  
-  *Get up and running fast*
-
-- 💾 [**Installation Guide**](Docs/Getting-Started/installation.md)  
-  *Detailed setup instructions*
-
-</td>
-<td valign="top">
-
-- 🎯 [**Commands Reference**](Docs/User-Guide/commands.md)  
-  *All 21 slash commands*
-
-- 🤖 [**Agents Guide**](Docs/User-Guide/agents.md)  
-  *14 specialized agents*
-
-- 🎨 [**Behavioral Modes**](Docs/User-Guide/modes.md)  
-  *6 adaptive modes*
-
-- 🚩 [**Flags Guide**](Docs/User-Guide/flags.md)  
-  *Control behaviors*
-
->>>>>>> 4d0b7671
 - 🔧 [**MCP Servers**](Docs/User-Guide/mcp-servers.md)  
   *6 server integrations*
 
@@ -524,17 +321,10 @@
 
 ---
 
-<<<<<<< HEAD
+<div align="center">
+
 ## 🤝 **Contributing**
 
-<div align="center">
-
-=======
-<div align="center">
-
-## 🤝 **Contributing**
-
->>>>>>> 4d0b7671
 ### **Join the SuperClaude Community**
 
 We welcome contributions of all kinds! Here's how you can help:
@@ -560,17 +350,10 @@
 
 ---
 
-<<<<<<< HEAD
+<div align="center">
+
 ## ⚖️ **License**
 
-<div align="center">
-
-=======
-<div align="center">
-
-## ⚖️ **License**
-
->>>>>>> 4d0b7671
 This project is licensed under the **MIT License** - see the [LICENSE](LICENSE) file for details.
 
 <p align="center">
@@ -581,15 +364,9 @@
 
 ---
 
-<<<<<<< HEAD
+<div align="center">
+
 ## ⭐ **Star History**
-
-<div align="center">
-=======
-<div align="center">
-
-## ⭐ **Star History**
->>>>>>> 4d0b7671
 
 <a href="https://www.star-history.com/#SuperClaude-Org/SuperClaude_Framework&Date">
   <picture>
