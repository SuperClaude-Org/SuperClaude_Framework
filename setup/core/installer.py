"""
Base installer logic for SuperClaude installation system fixed some issues
"""

from typing import List, Dict, Optional, Set, Tuple, Any
from pathlib import Path
import shutil
import tempfile
from datetime import datetime
from .base import Component
from ..utils.logger import get_logger


class Installer:
    """Main installer orchestrator"""

    def __init__(self, install_dir: Optional[Path] = None, dry_run: bool = False):
        """
        Initialize installer

        Args:
            install_dir: Target installation directory
            dry_run: If True, only simulate installation
        """
        from .. import DEFAULT_INSTALL_DIR

        self.install_dir = install_dir or DEFAULT_INSTALL_DIR
        self.dry_run = dry_run
        self.components: Dict[str, Component] = {}
        from ..services.settings import SettingsService

        settings_manager = SettingsService(self.install_dir)
        self.installed_components: Set[str] = set(
            settings_manager.get_installed_components().keys()
        )
        self.updated_components: Set[str] = set()

        self.failed_components: Set[str] = set()
        self.skipped_components: Set[str] = set()
        self.logger = get_logger()

    def register_component(self, component: Component) -> None:
        """
        Register a component for installation

        Args:
            component: Component instance to register
        """
        metadata = component.get_metadata()
        self.components[metadata["name"]] = component

    def register_components(self, components: List[Component]) -> None:
        """
        Register multiple components

        Args:
            components: List of component instances
        """
        for component in components:
            self.register_component(component)

    def resolve_dependencies(self, component_names: List[str]) -> List[str]:
        """
        Resolve component dependencies in correct installation order

        Args:
            component_names: List of component names to install

        Returns:
            Ordered list of component names including dependencies

        Raises:
            ValueError: If circular dependencies detected or unknown component
        """
        resolved = []
        resolving = set()

        def resolve(name: str) -> None:
            if name in resolved:
                return

            if name in resolving:
                raise ValueError(f"Circular dependency detected involving {name}")

            if name not in self.components:
                raise ValueError(f"Unknown component: {name}")

            resolving.add(name)

            # Resolve dependencies first
            for dep in self.components[name].get_dependencies():
                resolve(dep)

            resolving.remove(name)
            resolved.append(name)

        # Resolve each requested component
        for name in component_names:
            resolve(name)

        return resolved

    def validate_system_requirements(self) -> Tuple[bool, List[str]]:
        """
        Validate system requirements for all registered components

        Returns:
            Tuple of (success: bool, error_messages: List[str])
        """
        errors = []

        # Check disk space (500MB minimum)
        try:
            stat = shutil.disk_usage(self.install_dir.parent)
            free_mb = stat.free / (1024 * 1024)
            if free_mb < 500:
                errors.append(
                    f"Insufficient disk space: {free_mb:.1f}MB free (500MB required)"
                )
        except Exception as e:
            errors.append(f"Could not check disk space: {e}")

        # Check write permissions
        test_file = self.install_dir / ".write_test"
        try:
            self.install_dir.mkdir(parents=True, exist_ok=True)
            test_file.touch()
            test_file.unlink()
        except Exception as e:
            errors.append(f"No write permission to {self.install_dir}: {e}")

        return len(errors) == 0, errors

    def install_component(self, component_name: str, config: Dict[str, Any]) -> bool:
        """
        Install a single component

        Args:
            component_name: Name of component to install
            config: Installation configuration

        Returns:
            True if successful, False otherwise
        """
        if component_name not in self.components:
            raise ValueError(f"Unknown component: {component_name}")

        component = self.components[component_name]

        # Framework components are ALWAYS updated to latest version
        # These are SuperClaude implementation files, not user configurations
<<<<<<< HEAD
        framework_components = {'framework_docs', 'agents', 'commands', 'modes', 'core', 'mcp'}
=======
        framework_components = {'knowledge_base', 'agents', 'commands', 'modes', 'core', 'mcp'}
>>>>>>> e6a981c5

        if component_name in framework_components:
            # Always update framework components to latest version
            if component_name in self.installed_components:
                self.logger.info(f"Updating framework component to latest version: {component_name}")
            else:
                self.logger.info(f"Installing framework component: {component_name}")
            # Force update for framework components
            config = {**config, 'force_update': True}
        elif (
            not component.is_reinstallable()
            and component_name in self.installed_components
            and not config.get("update_mode")
            and not config.get("force")
        ):
            # Only skip non-framework components that are already installed
            self.skipped_components.add(component_name)
            self.logger.info(f"Skipping already installed component: {component_name}")
            return True

        # Check prerequisites
        success, errors = component.validate_prerequisites()
        if not success:
            self.logger.error(f"Prerequisites failed for {component_name}:")
            for error in errors:
                self.logger.error(f"  - {error}")
            self.failed_components.add(component_name)
            return False

        # Perform installation or update
        try:
            if self.dry_run:
                self.logger.info(f"[DRY RUN] Would install {component_name}")
                success = True
            else:
                # If component is already installed and this is a framework component, call update() instead of install()
                if component_name in self.installed_components and component_name in framework_components:
                    success = component.update(config)
                else:
                    success = component.install(config)

            if success:
                self.installed_components.add(component_name)
                self.updated_components.add(component_name)
            else:
                self.failed_components.add(component_name)

            return success

        except Exception as e:
            self.logger.error(f"Error installing {component_name}: {e}")
            self.failed_components.add(component_name)
            return False

    def install_components(
        self, component_names: List[str], config: Optional[Dict[str, Any]] = None
    ) -> bool:
        """
        Install multiple components in dependency order

        Args:
            component_names: List of component names to install
            config: Installation configuration

        Returns:
            True if all successful, False if any failed
        """
        config = config or {}

        # Resolve dependencies
        try:
            ordered_names = self.resolve_dependencies(component_names)
        except ValueError as e:
            self.logger.error(f"Dependency resolution error: {e}")
            return False

        # Validate system requirements
        success, errors = self.validate_system_requirements()
        if not success:
            self.logger.error("System requirements not met:")
            for error in errors:
                self.logger.error(f"  - {error}")
            return False

        # Install each component
        all_success = True
        for name in ordered_names:
            self.logger.info(f"Installing {name}...")
            if not self.install_component(name, config):
                all_success = False
                # Continue installing other components even if one fails

        if not self.dry_run:
            self._run_post_install_validation()

        return all_success

    def _run_post_install_validation(self) -> None:
        """Run post-installation validation for all installed components"""
        self.logger.info("Running post-installation validation...")

        all_valid = True
        for name in self.updated_components:
            if name not in self.components:
                self.logger.warning(
                    f"Cannot validate component '{name}' as it was not part of this installation session."
                )
                continue

            component = self.components[name]
            success, errors = component.validate_installation()

            if success:
                self.logger.info(f"  + {name}: Valid")
            else:
                self.logger.error(f"  x {name}: Invalid")
                for error in errors:
                    self.logger.error(f"    - {error}")
                all_valid = False

        if all_valid:
            self.logger.info("All components validated successfully!")
        else:
            self.logger.error("Some components failed validation. Check errors above.")

    def update_components(
        self, component_names: List[str], config: Dict[str, Any]
    ) -> bool:
        """Alias for update operation (uses install logic)"""
        config["update_mode"] = True
        return self.install_components(component_names, config)

    def get_installation_summary(self) -> Dict[str, Any]:
        """
        Get summary of installation results

        Returns:
            Dict with installation statistics and results
        """
        return {
            "installed": list(self.installed_components),
            "failed": list(self.failed_components),
            "skipped": list(self.skipped_components),
            "install_dir": str(self.install_dir),
            "dry_run": self.dry_run,
        }

    def get_update_summary(self) -> Dict[str, Any]:
        return {
            "updated": list(self.updated_components),
            "failed": list(self.failed_components),
        }<|MERGE_RESOLUTION|>--- conflicted
+++ resolved
@@ -149,11 +149,7 @@
 
         # Framework components are ALWAYS updated to latest version
         # These are SuperClaude implementation files, not user configurations
-<<<<<<< HEAD
-        framework_components = {'framework_docs', 'agents', 'commands', 'modes', 'core', 'mcp'}
-=======
         framework_components = {'knowledge_base', 'agents', 'commands', 'modes', 'core', 'mcp'}
->>>>>>> e6a981c5
 
         if component_name in framework_components:
             # Always update framework components to latest version
